--- conflicted
+++ resolved
@@ -1,10 +1,6 @@
 [alembic]
 script_location = alembic
-<<<<<<< HEAD
-sqlalchemy.url = sqlite:///./app.db
-=======
 sqlalchemy.url = 
->>>>>>> f526e348
 
 [loggers]
 keys = root,sqlalchemy,alembic
