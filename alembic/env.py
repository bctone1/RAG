--- conflicted
+++ resolved
@@ -1,30 +1,3 @@
-<<<<<<< HEAD
-from __future__ import annotations
-
-from logging.config import fileConfig
-import os
-import sys
-
-from sqlalchemy import engine_from_config, pool
-from alembic import context
-
-sys.path.append(os.path.join(os.path.dirname(__file__), ".."))
-
-from app.core.settings import settings  # noqa: E402
-from app.db.base import Base  # noqa: E402
-import app.db.models  # noqa: F401,E402  # Ensure models are imported
-
-config = context.config
-
-if config.config_file_name is not None:
-    fileConfig(config.config_file_name)
-
-config.set_main_option("sqlalchemy.url", settings.DATABASE_URL or "sqlite:///./app.db")
-
-target_metadata = Base.metadata
-
-
-=======
 from logging.config import fileConfig
 import os
 from sqlalchemy import engine_from_config, pool
@@ -40,7 +13,6 @@
 
 target_metadata = Base.metadata
 
->>>>>>> f526e348
 def run_migrations_offline() -> None:
     url = config.get_main_option("sqlalchemy.url")
     context.configure(
@@ -53,16 +25,9 @@
     with context.begin_transaction():
         context.run_migrations()
 
-<<<<<<< HEAD
-
-def run_migrations_online() -> None:
-    connectable = engine_from_config(
-        config.get_section(config.config_ini_section, {}),
-=======
 def run_migrations_online() -> None:
     connectable = engine_from_config(
         config.get_section(config.config_ini_section),
->>>>>>> f526e348
         prefix="sqlalchemy.",
         poolclass=pool.NullPool,
     )
@@ -73,10 +38,6 @@
         with context.begin_transaction():
             context.run_migrations()
 
-<<<<<<< HEAD
-
-=======
->>>>>>> f526e348
 if context.is_offline_mode():
     run_migrations_offline()
 else:
